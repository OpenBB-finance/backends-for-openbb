--- conflicted
+++ resolved
@@ -10,10 +10,7 @@
 origins = [
     "http://localhost",
     "http://localhost:1420",
-<<<<<<< HEAD
-=======
     "http://localhost:5050",
->>>>>>> ecccb826
     "https://pro.openbb.dev",
 ]
 
@@ -35,9 +32,10 @@
 def get_widgets():
     """Widgets configuration file for the OpenBB Terminal Pro"""
     file_path = "widgets.json"
-    with open(file_path, "r", encoding='utf-8') as file:
+    with open(file_path, "r", encoding="utf-8") as file:
         data = json.load(file)
     return JSONResponse(content=data)
+
 
 @app.get("/json-data")
 def json_data():
@@ -47,7 +45,7 @@
 
     try:
         # Open the JSON file for reading
-        with open(json_file_path, mode="r", encoding='utf-8') as json_file:
+        with open(json_file_path, mode="r", encoding="utf-8") as json_file:
             # Load the JSON data
             chains_data = json.load(json_file)
 
@@ -68,7 +66,7 @@
 
     try:
         # Open the CSV file for reading
-        with open(csv_file_path, mode="r", encoding='utf-8') as csv_file:
+        with open(csv_file_path, mode="r", encoding="utf-8") as csv_file:
             # Create a CSV reader
             csv_reader = csv.DictReader(csv_file)
 
