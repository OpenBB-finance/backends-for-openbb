--- conflicted
+++ resolved
@@ -12,10 +12,7 @@
 origins = [
     "http://localhost",
     "http://localhost:1420",
-<<<<<<< HEAD
-=======
     "http://localhost:5050",
->>>>>>> ecccb826
     "https://pro.openbb.dev",
 ]
 
